--- conflicted
+++ resolved
@@ -104,14 +104,11 @@
         <artifactId>rxjava</artifactId>
         <scope>test</scope>
     </dependency>
-<<<<<<< HEAD
     <dependency>
       <groupId>com.oracle.bedrock</groupId>
       <artifactId>bedrock-testing-support</artifactId>
       <scope>test</scope>
     </dependency>
-=======
->>>>>>> 37577c98
   </dependencies>
 
     <build>
