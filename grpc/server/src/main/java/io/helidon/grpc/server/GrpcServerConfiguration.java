--- conflicted
+++ resolved
@@ -92,7 +92,6 @@
     int workers();
 
     /**
-<<<<<<< HEAD
      * Returns a SslConfiguration to use with the server socket. If not {@code null} then
      * the server enforces an SSL communication.
      *
@@ -101,8 +100,6 @@
     SslConfiguration sslConfig();
 
     /**
-     * Creates new instance with defaults from external configuration source.
-=======
      * Creates new instance with default values for all configuration properties.
      *
      * @return a new instance
@@ -113,7 +110,6 @@
 
     /**
      * Creates new instance with values from external configuration.
->>>>>>> 77b71ac8
      *
      * @param config the externalized configuration
      * @return a new instance
